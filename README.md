--- conflicted
+++ resolved
@@ -422,11 +422,7 @@
 
 ---
 
-<<<<<<< HEAD
 ## 13. (Optional) 🏠 Home Assistant Integration
-=======
-## 12. (Optional) 🏠 Home Assistant Integration
->>>>>>> e9c9399d
 
 Billy B-Assistant can send smart home commands to your **Home Assistant** instance using its [Conversation API](https://developers.home-assistant.io/docs/api/rest/#post-apiconversationprocess). 
 This lets you say things to Billy like:
